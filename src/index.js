--- conflicted
+++ resolved
@@ -1,14 +1,4 @@
 module.exports = {
-<<<<<<< HEAD
-    Wallet: require('./Wallet'),
-    tx: {
-        OperationalTx: require('./tx/OperationalTx')
-    },
-    coin: {
-        CoinList: require('./coin/CoinList')
-    }
-};
-=======
   address: require('./address'),
   asset: require('./asset'),
   blockchain: require('./blockchain'),
@@ -17,5 +7,4 @@
   tx: require('./tx'),
 
   Wallet: require('./Wallet')
-}
->>>>>>> 42624cb6
+}