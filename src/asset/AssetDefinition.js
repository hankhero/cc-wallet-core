var assert = require('assert')

var _ = require('lodash')
var cclib = require('coloredcoinjs-lib')


/**
 * AssetDefinition description
 * @typedef {Object} AssetDefinitionDesc
 * @param {string[]} monikers
 * @param {string[]} colorSchemes
 * @param {number} [unit=1] Power of 10 and greater than 0
 */

/**
 * @class AssetDefinition

 * @param {coloredcoinjs-lib.color.ColorDefinitionManager} colorDefinitionManager
 * @param {AssetDefinitionDesc} data
 * @throws {Error} If data.unit not power of 10
 */
function AssetDefinition(colorDefinitionManager, data) {
  assert(data.colorSchemes.length === 1, 'Currently only single-color assets are supported')

  data.unit = _.isUndefined(data.unit) ? 1 : data.unit
  if (Math.log(data.unit) / Math.LN10 % 1 !== 0)
    throw new Error('data.unit must be power of 10 and greater than 0')

  this.monikers = data.monikers
  this.colorSet = new cclib.color.ColorSet(colorDefinitionManager, data.colorSchemes)
  this.unit = data.unit
}

/**
 * @return {AssetDefinitionDesc}
 */
AssetDefinition.prototype.getData = function() {
  return {
    monikers: this.monikers,
    colorSchemes: this.colorSet.getColorSchemes(),
    unit: this.unit
  }
}

/**
 * @return {string}
 */
AssetDefinition.prototype.getId = function() {
  return this.colorSet.getColorHash()
}

/**
 * @return {string[]}
 */
AssetDefinition.prototype.getMonikers = function() {
  return this.monikers
}

/**
 * @return {ColorSet}
 */
AssetDefinition.prototype.getColorSet = function() {
  return this.colorSet
}

/**
 * @param {string} portion
 * @return {number}
 */
AssetDefinition.prototype.parseValue = function(portion) {
  assert(_.isString(portion), 'Expected string portion, got ' + portion)

<<<<<<< HEAD
  var value = parseFloat(portion);
  return Math.round(value * this.unit);
=======
  var items = portion.split('.')

  var value = parseInt(items[0]) * this.unit

  if (!_.isUndefined(items[1])) {
    var centString = items[1] + Array(this.unit.toString().length).join('0')
    var centValue = parseInt(centString.slice(0, this.unit.toString().length-1))

    if (!isNaN(centValue))
      value += centValue
  }

  return value
>>>>>>> d7e11763
}

/**
 * @param {number} value
 * @return {string}
 */
AssetDefinition.prototype.formatValue = function(value) {
  assert(_.isNumber(value), 'Expected number value, got ' + value)

  var centString = (value % this.unit).toString()
  var centLength = this.unit.toString().length - 1
  while (centString.length < centLength)
    centString = '0' + centString

  return ~~(value/this.unit) + '.' + centString
}


module.exports = AssetDefinition<|MERGE_RESOLUTION|>--- conflicted
+++ resolved
@@ -70,10 +70,6 @@
 AssetDefinition.prototype.parseValue = function(portion) {
   assert(_.isString(portion), 'Expected string portion, got ' + portion)
 
-<<<<<<< HEAD
-  var value = parseFloat(portion);
-  return Math.round(value * this.unit);
-=======
   var items = portion.split('.')
 
   var value = parseInt(items[0]) * this.unit
@@ -87,7 +83,6 @@
   }
 
   return value
->>>>>>> d7e11763
 }
 
 /**
