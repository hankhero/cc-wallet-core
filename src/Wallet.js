--- conflicted
+++ resolved
@@ -135,41 +135,11 @@
   return addresses
 }
 
-
-Wallet.prototype.getBitcoinAddress = function (assetdef, address) {
-    /** Check colorId, except bitcoin */
-    var colordefs = assetdef.getColorSet().getColorDefinitions();
-    var isBitcoinAsset = colordefs.length === 1 && colordefs[0].getColorType() === 'uncolored';
-    if (!isBitcoinAsset) {
-        if (assetdef.getId() !== address.split('@')[0])
-            return null;
-        return address.split('@')[1];
-    } else return address;    
-};
-
-
 /**
  * @param {AssetDefinition} assetdef
  * @param {string} address
  * @return {string}
  */
-<<<<<<< HEAD
-Wallet.prototype.checkAddress = function(assetdef, address) {
-    address = this.getBitcoinAddress(assetdef, address);
-    if (!address)
-        return false;   
-          
-    var isValid = true;
-    /** Check bitcoin address */
-    try {
-        address = bitcoin.Address.fromBase58Check(address);
-        isValid = isValid && address.version === this.network.pubKeyHash;
-    } catch (e) {
-        isValid = false;
-    }
-
-    return isValid;
-=======
 Wallet.prototype.getBitcoinAddress = function (assetdef, address) {
   /** Check colorId, except bitcoin */
   var colordefs = assetdef.getColorSet().getColorDefinitions()
@@ -202,7 +172,6 @@
     return false
 
   }
->>>>>>> d7e11763
 }
 
 /**
